from __future__ import annotations

import glob
from datetime import datetime, timezone
from pathlib import Path
from typing import Any, Literal, Optional

from pydantic import (
    BaseModel,
    ConfigDict,
    Field,
    PrivateAttr,
    field_validator,
    model_validator,
)

from dolphin import __version__ as _dolphin_version
from dolphin._log import get_log
from dolphin._types import Bbox
from dolphin.io import DEFAULT_HDF5_OPTIONS, DEFAULT_TIFF_OPTIONS

from ._enums import ShpMethod, UnwrapMethod
from ._yaml_model import YamlModel

logger = get_log(__name__)

__all__ = [
    "HalfWindow",
    "InputOptions",
    "OutputOptions",
    "WorkerSettings",
    "PsOptions",
    "PhaseLinkingOptions",
    "InterferogramNetwork",
    "TimeseriesOptions",
    "UnwrapOptions",
]


class PsOptions(BaseModel, extra="forbid"):
    """Options for the PS pixel selection portion of the workflow."""

    _directory: Path = PrivateAttr(Path("PS"))
    _output_file: Path = PrivateAttr(Path("PS/ps_pixels.tif"))
    _amp_dispersion_file: Path = PrivateAttr(Path("PS/amp_dispersion.tif"))
    _amp_mean_file: Path = PrivateAttr(Path("PS/amp_mean.tif"))

    amp_dispersion_threshold: float = Field(
        0.25,
        description="Amplitude dispersion threshold to consider a pixel a PS.",
        gt=0.0,
    )


class HalfWindow(BaseModel, extra="forbid"):
    """Class to hold half-window size for multi-looking during phase linking."""

    x: int = Field(11, description="Half window size (in pixels) for x direction", gt=0)
    y: int = Field(5, description="Half window size (in pixels) for y direction", gt=0)

    def to_looks(self):
        """Convert (x, y) half-window size to (row, column) looks."""
        return 2 * self.y + 1, 2 * self.x + 1

    @classmethod
    def from_looks(cls, row_looks: int, col_looks: int):
        """Create a half-window from looks."""
        return cls(x=col_looks // 2, y=row_looks // 2)


class PhaseLinkingOptions(BaseModel, extra="forbid"):
    """Configurable options for wrapped phase estimation."""

    _directory: Path = PrivateAttr(Path("linked_phase"))
    ministack_size: int = Field(
        10, description="Size of the ministack for sequential estimator.", gt=1
    )
    max_num_compressed: int = Field(
        5,
        description=(
            "Maximum number of compressed images to use in sequential estimator."
            " If there are more ministacks than this, the earliest CCSLCs will be"
            " left out of the later stacks."
        ),
        gt=0,
    )
    half_window: HalfWindow = HalfWindow()
    use_evd: bool = Field(
        False, description="Use EVD on the coherence instead of using the EMI algorithm"
    )

    beta: float = Field(
        0.00,
        description=(
            "Beta regularization parameter for correlation matrix inversion. 0 is no"
            " regularization."
        ),
        ge=0.0,
        le=1.0,
    )
    shp_method: ShpMethod = ShpMethod.GLRT
    shp_alpha: float = Field(
        0.005,
        description="Significance level (probability of false alarm) for SHP tests.",
        gt=0.0,
        lt=1.0,
    )


class InterferogramNetwork(BaseModel, extra="forbid"):
    """Options to determine the type of network for interferogram formation.

    If no parameters passed, uses single-reference network with `reference_idx=0`.
    """

    _directory: Path = PrivateAttr(Path("interferograms"))

    reference_idx: Optional[int] = Field(
        None,
        description=(
            "For single-reference network: Index of the reference image in the network"
        ),
    )
    max_bandwidth: Optional[int] = Field(
        None,
        description="Max `n` to form the nearest-`n` interferograms by index.",
        ge=1,
    )
    max_temporal_baseline: Optional[int] = Field(
        None,
        description="Maximum temporal baseline of interferograms.",
        ge=0,
    )
    indexes: Optional[list[tuple[int, int]]] = Field(
        None,
        description=(
            "For manual-index network: list of (ref_idx, sec_idx) defining the"
            " interferograms to form."
        ),
    )

    # validation
    @model_validator(mode="after")
    def _check_zero_parameters(self) -> InterferogramNetwork:
        ref_idx = self.reference_idx
        max_bw = self.max_bandwidth
        max_tb = self.max_temporal_baseline
        indexes = self.indexes
        # Check if more than one has been set:
        if ref_idx is None and max_bw is None and max_tb is None and indexes is None:
            logger.debug(
                "No network configuration options were set. Using single-reference."
            )
            self.reference_idx = 0
        return self


class UnwrapOptions(BaseModel, extra="forbid"):
    """Options for unwrapping after wrapped phase estimation."""

    run_unwrap: bool = Field(
        True,
        description=(
            "Whether to run the unwrapping step after wrapped phase estimation."
        ),
    )
    run_goldstein: bool = Field(
        False,
        description=(
            "Whether to run Goldstein filtering step on wrapped interferogram."
        ),
    )
    run_interpolation: bool = Field(
        False,
        description=("Whether to run interpolation step on wrapped interferogram."),
    )
    _directory: Path = PrivateAttr(Path("unwrapped"))
    unwrap_method: UnwrapMethod = UnwrapMethod.SNAPHU
    n_parallel_jobs: int = Field(
        1, description="Number of interferograms to unwrap in parallel."
    )
    ntiles: tuple[int, int] = Field(
        (1, 1),
        description=(
            "(`snaphu-py` or multiscale unwrapping) Number of tiles to split "
            "the inputs into"
        ),
    )
    downsample_factor: tuple[int, int] = Field(
        (1, 1),
        description=(
            "(for multiscale unwrapping) Extra multilook factor to use for the coarse"
            " unwrap."
        ),
    )
    tile_overlap: tuple[int, int] = Field(
        (0, 0),
        description=(
            "(for use in `snaphu-py`) Amount of tile overlap (in pixels) along the"
            " (row, col) directions."
        ),
    )
    n_parallel_tiles: int = Field(
        1,
        description=(
            "(for snaphu) Number of tiles to unwrap in parallel for each interferogram."
        ),
    )
    init_method: Literal["mcf", "mst"] = Field(
        "mcf",
        description="Initialization method for SNAPHU.",
    )
    cost: Literal["defo", "smooth"] = Field(
        "smooth",
        description="Statistical cost mode method for SNAPHU.",
    )
<<<<<<< HEAD
=======
    zero_where_masked: bool = Field(
        False,
        description=(
            "Set wrapped phase/correlation to 0 where mask is 0 before unwrapping. "
        ),
    )

>>>>>>> a3b0dd6c
    alpha: float = Field(
        0.5,
        description=(
            "(for Goldstein filtering) Power parameter for Goldstein algorithm."
        ),
    )
    max_radius: int = Field(
        51,
        ge=0.0,
        description=("(for interpolation) maximum radius to find scatterers."),
    )
    interpolation_cor_threshold: float = Field(
        0.5,
        description=" Threshold on the correlation raster to use for interpolation. "
        "Pixels with less than this value are replaced by a weighted "
        "combination of neighboring pixels.",
        ge=0.0,
        le=1.0,
    )

    @field_validator("ntiles", "downsample_factor", mode="before")
    @classmethod
    def _to_tuple(cls, v):
        if v is None:
            return (1, 1)
        elif isinstance(v, int):
            return (v, v)
        return v


class TimeseriesOptions(BaseModel, extra="forbid"):
    """Options for inversion/time series fitting."""

    _directory: Path = PrivateAttr(Path("timeseries"))
    _velocity_file: Path = PrivateAttr(Path("timeseries/velocity.tif"))
    run_inversion: bool = Field(
        True,
        description=(
            "Whether to run the inversion step after unwrapping, if more than "
            " a single-reference network is used."
        ),
    )
    reference_point: Optional[tuple[int, int]] = Field(
        None,
        description=(
            "Reference point (row, col) used if performing a time series inversion. "
            "If not provided, a point will be selected from a consistent connected "
            "component with low amplitude dispersion."
        ),
    )

    run_velocity: bool = Field(
        True,
        description="Run the velocity estimation from the phase time series.",
    )
    correlation_threshold: float = Field(
        0.2,
        description="Pixels with correlation below this value will be masked out.",
        ge=0.0,
        le=1.0,
    )


class WorkerSettings(BaseModel, extra="forbid"):
    """Settings for controlling CPU/GPU settings and parallelism."""

    gpu_enabled: bool = Field(
        False,
        description="Whether to use GPU for processing (if available)",
    )
    threads_per_worker: int = Field(
        1,
        ge=1,
        description=(
            "Number of threads to use per worker. This sets the OMP_NUM_THREADS"
            " environment variable in each python process."
        ),
    )
    n_parallel_bursts: int = Field(
        default=1,
        ge=1,
        description=(
            "If processing separate spatial bursts, number of bursts to run in parallel"
            " for wrapped-phase-estimation."
        ),
    )
    block_shape: tuple[int, int] = Field(
        (512, 512),
        description="Size (rows, columns) of blocks of data to load at a time.",
    )


class InputOptions(BaseModel, extra="forbid"):
    """Options specifying input datasets for workflow."""

    subdataset: Optional[str] = Field(
        None,
        description="If passing HDF5/NetCDF files, subdataset to use from CSLC files. ",
    )
    cslc_date_fmt: str = Field(
        "%Y%m%d",
        description="Format of dates contained in CSLC filenames",
    )


class OutputOptions(BaseModel, extra="forbid"):
    """Options for the output size/format/compressions."""

    output_resolution: Optional[dict[str, int]] = Field(
        # {"x": 20, "y": 20},
        # TODO: how to get a blank "x" and "y" in the schema printed instead of nothing?
        None,
        description="Output (x, y) resolution (in units of input data)",
    )
    strides: dict[str, int] = Field(
        {"x": 1, "y": 1},
        description=(
            "Alternative to specifying output resolution: Specify the (x, y) strides"
            " (decimation factor) to perform while processing input. For example,"
            " strides of [4, 2] would turn an input resolution of [5, 10] into an"
            " output resolution of [20, 20]."
        ),
        validate_default=True,
    )
    bounds: Optional[tuple[float, float, float, float]] = Field(
        None,
        description=(
            "Area of interest: [left, bottom, right, top] coordinates. "
            "e.g. `bbox=[-150.2,65.0,-150.1,65.5]`"
        ),
    )
    bounds_epsg: int = Field(
        4326, description="EPSG code for the `bounds` coordinates, if specified."
    )

    hdf5_creation_options: dict = Field(
        DEFAULT_HDF5_OPTIONS,
        description="Options for `create_dataset` with h5py.",
    )
    gtiff_creation_options: list[str] = Field(
        list(DEFAULT_TIFF_OPTIONS),
        description="GDAL creation options for GeoTIFF files",
    )
    add_overviews: bool = Field(
        True,
        description=(
            "Whether to add overviews to the output GeoTIFF files. This will "
            "increase file size, but can be useful for visualizing the data with "
            "web mapping tools. See https://gdal.org/programs/gdaladdo.html for more."
        ),
    )
    overview_levels: list[int] = Field(
        [4, 8, 16, 32, 64],
        description="List of overview levels to create (if `add_overviews=True`).",
    )

    # validators
    @field_validator("bounds", mode="after")
    @classmethod
    def _convert_bbox(cls, bounds):
        if bounds:
            return Bbox(*bounds)
        return bounds

    @field_validator("strides")
    @classmethod
    def _check_strides_against_res(cls, strides, info):
        """Compute the output resolution from the strides."""
        resolution = info.data.get("output_resolution")
        if strides is not None and resolution is not None:
            msg = "Cannot specify both strides and output_resolution."
            raise ValueError(msg)
        elif strides is None and resolution is None:
            msg = "Must specify either strides or output_resolution."
            raise ValueError(msg)

        # Check that the dict has the correct keys
        if strides is not None:
            if set(strides.keys()) != {"x", "y"}:
                msg = "Strides must be a dict with keys 'x' and 'y'"
                raise ValueError(msg)
            # and that the strides are integers
            if not all(isinstance(v, int) for v in strides.values()):
                msg = "Strides must be integers"
                raise ValueError(msg)
        if resolution is not None:
            if set(resolution.keys()) != {"x", "y"}:
                msg = "Resolution must be a dict with keys 'x' and 'y'"
                raise ValueError(msg)
            # and that the resolution is valid, > 0. Can be int or float
            if any(v <= 0 for v in resolution.values()):
                msg = "Resolutions must be > 0"
                raise ValueError(msg)
            # TODO: compute strides from resolution
            msg = "output_resolution not yet implemented. Use `strides`."
            raise NotImplementedError(msg)
        return strides


class WorkflowBase(YamlModel):
    """Base of multiple workflow configuration models."""

    # Paths to input/output files
    input_options: InputOptions = Field(default_factory=InputOptions)

    mask_file: Optional[Path] = Field(
        None,
        description=(
            "Mask file used to ignore low correlation/bad data (e.g water mask)."
            " Convention is 0 for no data/invalid, and 1 for good data. Dtype must be"
            " uint8."
        ),
    )
    work_directory: Path = Field(
        Path(),
        description="Name of sub-directory to use for writing output files",
        validate_default=True,
    )
    keep_paths_relative: bool = Field(
        False,
        description=(
            "Don't resolve filepaths that are given as relative to be absolute."
        ),
    )

    # General workflow metadata
    worker_settings: WorkerSettings = Field(default_factory=WorkerSettings)
    log_file: Optional[Path] = Field(
        default=None,
        description="Path to output log file (in addition to logging to `stderr`).",
    )
    creation_time_utc: datetime = Field(
        default_factory=lambda: datetime.now(timezone.utc),
        description="Time the config file was created",
    )

    model_config = ConfigDict(extra="allow")
    _dolphin_version: str = PrivateAttr(_dolphin_version)
    # internal helpers
    # Stores the list of directories to be created by the workflow
    _directory_list: list[Path] = PrivateAttr(default_factory=list)

    def model_post_init(self, __context: Any) -> None:
        """After validation, set up properties for use during workflow run."""
        super().model_post_init(__context)
        # Ensure outputs from workflow steps are within work directory.
        if not self.keep_paths_relative:
            # Save all directories as absolute paths
            self.work_directory = self.work_directory.resolve(strict=False)

    def create_dir_tree(self, debug: bool = False) -> None:
        """Create the directory tree for the workflow."""
        log = get_log(debug=debug)
        for d in self._directory_list:
            log.debug(f"Creating directory: {d}")
            d.mkdir(parents=True, exist_ok=True)


def _read_file_list_or_glob(cls, value):  # noqa: ARG001:
    """Check if the input file list is a glob pattern or a text file.

    If it's a text file, read the lines and return a list of Path objects.
    If it's a string representing a glob pattern, return a list of Path objects.

    Parameters
    ----------
    cls
        pydantic model class
    value : str | Path | list[str] | list[Path]
        Value passed to pydantic model: Input file list.

    """
    if value is None:
        return []

    # Check if they've passed a glob pattern
    if (
        isinstance(value, (list, tuple))
        and (len(value) == 1)
        and glob.has_magic(str(value[0]))
    ):
        value = glob.glob(str(value[0]))
    elif isinstance(value, (str, Path)):
        v_path = Path(value)

        # Check if it's a newline-delimited list of input files
        if glob.has_magic(str(value)):
            value = glob.glob(str(value))
        elif v_path.exists() and v_path.is_file():
            filenames = [Path(f) for f in v_path.read_text().splitlines()]

            # If given as relative paths, make them relative to the text file
            parent = v_path.parent
            return [parent / f if not f.is_absolute() else f for f in filenames]
        else:
            msg = f"Input file list {v_path} does not exist or is not a file."
            raise ValueError(msg)

    return list(value)<|MERGE_RESOLUTION|>--- conflicted
+++ resolved
@@ -214,16 +214,12 @@
         "smooth",
         description="Statistical cost mode method for SNAPHU.",
     )
-<<<<<<< HEAD
-=======
     zero_where_masked: bool = Field(
         False,
         description=(
             "Set wrapped phase/correlation to 0 where mask is 0 before unwrapping. "
         ),
     )
-
->>>>>>> a3b0dd6c
     alpha: float = Field(
         0.5,
         description=(
